package com.andersen.entity.workspace;

import com.andersen.entity.booking.Booking;
import jakarta.persistence.*;
import java.util.ArrayList;
import java.util.List;
import java.util.Objects;

/**
 * Represents a workspace that can be booked by customers.
 * This class contains details about the workspace, including its name, description,
 * type, pricing, capacity, activity status, and associated bookings.
 */
@Entity
@Table(name = "workspaces")
public class Workspace {

    @Id
    @GeneratedValue(strategy = GenerationType.IDENTITY)
    private Long id; // Unique identifier for the workspace

    @Column(nullable = false, length = 100)
    private String name; // Name of the workspace

    @Column(length = 500)
    private String description; // Description of the workspace

    @Enumerated(EnumType.STRING)
    @Column(nullable = false)
    private WorkspaceType type; // Type of the workspace (e.g., office, meeting room)

    @Column(name = "price_per_hour", nullable = false)
    private double pricePerHour; // Price charged per hour for booking the workspace

    @Column(nullable = false)
    private int capacity; // Maximum number of people that can use the workspace

    @Column(name = "is_active", nullable = false, columnDefinition = "boolean default true")
    private boolean isActive = true;
<<<<<<< HEAD
=======

>>>>>>> d1ad9606
    @OneToMany(mappedBy = "workspace", cascade = CascadeType.ALL, orphanRemoval = true)
    private List<Booking> bookings = new ArrayList<>(); // List of bookings associated with the workspace

    /**
     * Default constructor for JPA.
     */
    public Workspace() {
    }

    /**
     * Constructs a Workspace instance with specified values.
     *
     * @param id           the unique identifier for the workspace
     * @param name         the name of the workspace
     * @param description  a description of the workspace
     * @param type         the type of workspace
     * @param pricePerHour the price charged per hour for booking
     * @param capacity     the maximum capacity of the workspace
     * @param isActive     the activity status of the workspace
     */
    public Workspace(Long id, String name, String description, WorkspaceType type,
                     double pricePerHour, int capacity, boolean isActive) {
        this.id = id;
        this.name = name;
        this.description = description;
        this.type = type;
        this.pricePerHour = pricePerHour;
        this.capacity = capacity;
        this.isActive = isActive;
    }

    /**
     * Constructs a Workspace instance with specified values, including bookings.
     *
     * @param id           the unique identifier for the workspace
     * @param name         the name of the workspace
     * @param description  a description of the workspace
     * @param type         the type of workspace
     * @param pricePerHour the price charged per hour for booking
     * @param capacity     the maximum capacity of the workspace
     * @param isActive     the activity status of the workspace
     * @param bookings     the list of bookings associated with this workspace
     */
    public Workspace(Long id, String name, String description, WorkspaceType type,
                     double pricePerHour, int capacity, boolean isActive, List<Booking> bookings) {
        this.id = id;
        this.name = name;
        this.description = description;
        this.type = type;
        this.pricePerHour = pricePerHour;
        this.capacity = capacity;
        this.isActive = isActive;
        this.bookings = bookings;
    }

    // Getters and Setters

    /**
     * Returns the unique identifier for the workspace.
     *
     * @return the unique workspace ID
     */
    public Long getId() {
        return id;
    }

    /**
     * Sets the unique identifier for the workspace.
     *
     * @param id the unique workspace ID
     */
    public void setId(Long id) {
        this.id = id;
    }

    /**
     * Returns the name of the workspace.
     *
     * @return the name of the workspace
     */
    public String getName() {
        return name;
    }

    /**
     * Sets the name of the workspace.
     *
     * @param name the name to set for the workspace
     */
    public void setName(String name) {
        this.name = name;
    }

    /**
     * Returns the description of the workspace.
     *
     * @return the description of the workspace
     */
    public String getDescription() {
        return description;
    }

    /**
     * Sets the description of the workspace.
     *
     * @param description the description to set for the workspace
     */
    /**
     * Sets the description of the workspace.
     *
     * @param description the description to set for the workspace
     */
    public void setDescription(String description) {
        this.description = description;
    }

    /**
     * Returns the type of the workspace.
     *
     * @return the type of the workspace
     */
    public WorkspaceType getType() {
        return type;
    }

    /**
     * Sets the type of the workspace.
     *
     * @param type the type to set for the workspace
     */
    public void setType(WorkspaceType type) {
        this.type = type;
    }

    /**
     * Returns the price charged per hour for booking the workspace.
     *
     * @return the price per hour
     */
    public double getPricePerHour() {
        return pricePerHour;
    }

    /**
     * Sets the price charged per hour for booking the workspace.
     *
     * @param pricePerHour the price per hour to set
     */
    public void setPricePerHour(double pricePerHour) {
        this.pricePerHour = pricePerHour;
    }

    /**
     * Returns the maximum capacity of the workspace.
     *
     * @return the capacity of the workspace
     */
    public int getCapacity() {
        return capacity;
    }

    /**
     * Sets the maximum capacity of the workspace.
     *
     * @param capacity the capacity to set for the workspace
     */
    public void setCapacity(int capacity) {
        this.capacity = capacity;
    }

    /**
     * Returns whether the workspace is currently active for bookings.
     *
     * @return true if the workspace is active; false otherwise
     */
    public boolean isActive() {
        return isActive;
    }

    /**
     * Sets the activity status of the workspace.
     *
     * @param active the activity status to set for the workspace
     */
    public void setActive(boolean active) {
        isActive = active;
    }

    /**
     * Returns the list of bookings associated with the workspace.
     *
     * @return the list of associated bookings
     */
    public List<Booking> getBookings() {
        return bookings;
    }

    /**
     * Sets the list of bookings associated with the workspace.
     *
     * @param bookings the list of bookings to set
     */
    public void setBookings(List<Booking> bookings) {
        this.bookings = bookings;
    }

    /**
     * Adds a booking to the workspace.
     * This method ensures the relationship is maintained in both directions.
     *
     * @param booking the booking to be added
     */
    public void addBooking(Booking booking) {
        bookings.add(booking);
        booking.setWorkspace(this);
    }

    /**
     * Removes a booking from the workspace.
     * This method ensures the relationship is maintained in both directions.
     *
     * @param booking the booking to be removed
     */
    public void removeBooking(Booking booking) {
        bookings.remove(booking);
        booking.setWorkspace(null);
    }

    // equals, hashCode, and toString

    /**
     * Compares this workspace to the specified object for equality.
     *
     * @param o the object to compare for equality with this workspace
     * @return true if the specified object is equal to this workspace; false otherwise
     */
    @Override
    public boolean equals(Object o) {
        if (this == o) return true;
        if (o == null || getClass() != o.getClass()) return false;
        Workspace workspace = (Workspace) o;
        return Double.compare(workspace.pricePerHour, pricePerHour) == 0 &&
                capacity == workspace.capacity &&
                isActive == workspace.isActive &&
                Objects.equals(id, workspace.id) &&
                Objects.equals(name, workspace.name) &&
                Objects.equals(description, workspace.description) &&
                type == workspace.type;
    }

    /**
     * Returns a hash code value for this workspace.
     *
     * @return a hash code value for this workspace based on its attributes
     */
    @Override
    public int hashCode() {
        return Objects.hash(id, name, description, type, pricePerHour, capacity, isActive);
    }

    /**
     * Returns a string representation of the workspace.
     *
     * @return a string representation of this workspace, including its ID, name,
     * description, type, price per hour, capacity, and active status
     */
    @Override
    public String toString() {
        return "Workspace{" +
                "id=" + id +
                ", name='" + name + '\'' +
                ", description='" + description + '\'' +
                ", type=" + type +
                ", pricePerHour=" + pricePerHour +
                ", capacity=" + capacity +
                ", isActive=" + isActive +
                ", bookingsCount=" + bookings.size() + // Show count instead of full list
                '}';
    }
}<|MERGE_RESOLUTION|>--- conflicted
+++ resolved
@@ -37,10 +37,7 @@
 
     @Column(name = "is_active", nullable = false, columnDefinition = "boolean default true")
     private boolean isActive = true;
-<<<<<<< HEAD
-=======
-
->>>>>>> d1ad9606
+
     @OneToMany(mappedBy = "workspace", cascade = CascadeType.ALL, orphanRemoval = true)
     private List<Booking> bookings = new ArrayList<>(); // List of bookings associated with the workspace
 
