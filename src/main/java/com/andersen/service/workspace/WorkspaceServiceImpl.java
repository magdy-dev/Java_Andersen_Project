package com.andersen.service.workspace;

import com.andersen.entity.workspace.Workspace;
import com.andersen.exception.WorkspaceNotFoundException;
import com.andersen.logger.UserOutputLogger;
import com.andersen.repository.workspace.WorkspaceRepositoryEntityImpl;
import org.slf4j.Logger;
import java.util.List;

public class WorkspaceServiceImpl implements WorkspaceService {
    private static final Logger logger = UserOutputLogger.getLogger(WorkspaceServiceImpl.class);
    private final WorkspaceRepositoryEntityImpl workspaceRepository;

    private void initialize() {
        try {
            workspaceRepository.loadWorkspaces(); // Load workspaces when the service is initialized
        } catch (WorkspaceNotFoundException e) {
            UserOutputLogger.log(e.getMessage());
        }
    }

    public WorkspaceServiceImpl(WorkspaceRepositoryEntityImpl workspaceRepository) {
        if (workspaceRepository == null) {
            throw new IllegalArgumentException("WorkspaceRepository cannot be null.");
        }
        this.workspaceRepository = workspaceRepository;
<<<<<<< HEAD
        this.workspaceRepository.loadWorkspacesFromFile(); 
=======
        logger.info("WorkspaceServiceImpl initialized with repository: {}", workspaceRepository.getClass().getSimpleName());
        initialize();
>>>>>>> 483a7219
    }

    @Override
    public void addWorkspace(Workspace workspace) throws WorkspaceNotFoundException {
        if (workspace == null) {
            logger.error("Attempted to add a null workspace.");
            throw new IllegalArgumentException("Workspace cannot be null.");
        }
        logger.debug("Adding workspace: {}", workspace);
        workspaceRepository.addWorkspace(workspace);
<<<<<<< HEAD
        workspaceRepository.saveWorkspacesToFile(); 
=======
        logger.info("Workspace added successfully: {}", workspace);
>>>>>>> 483a7219
    }

    @Override
    public void removeWorkspace(int index) throws WorkspaceNotFoundException {
        List<Workspace> workspaces = workspaceRepository.getAllWorkspaces();
        if (index < 0 || index >= workspaces.size()) {
            logger.error("Invalid index for workspace removal: {}", index);
            throw new WorkspaceNotFoundException("Workspace not found.");
        }
<<<<<<< HEAD
        workspaceRepository.removeWorkspace(workspaces.get(index));
        workspaceRepository.saveWorkspacesToFile(); 
=======
        Workspace workspace = workspaces.get(index);
        logger.debug("Removing workspace at index {}: {}", index, workspace);
        workspaceRepository.removeWorkspace(workspace);
        logger.info("Workspace removed successfully: {}", workspace);
>>>>>>> 483a7219
    }

    @Override
    public List<Workspace> getAllWorkspaces() {
        logger.debug("Fetching all workspaces.");
        List<Workspace> workspaces = workspaceRepository.getAllWorkspaces();
        logger.info("Retrieved {} workspaces.", workspaces.size());
        return workspaces;
    }
}<|MERGE_RESOLUTION|>--- conflicted
+++ resolved
@@ -24,12 +24,8 @@
             throw new IllegalArgumentException("WorkspaceRepository cannot be null.");
         }
         this.workspaceRepository = workspaceRepository;
-<<<<<<< HEAD
-        this.workspaceRepository.loadWorkspacesFromFile(); 
-=======
         logger.info("WorkspaceServiceImpl initialized with repository: {}", workspaceRepository.getClass().getSimpleName());
         initialize();
->>>>>>> 483a7219
     }
 
     @Override
@@ -40,11 +36,7 @@
         }
         logger.debug("Adding workspace: {}", workspace);
         workspaceRepository.addWorkspace(workspace);
-<<<<<<< HEAD
-        workspaceRepository.saveWorkspacesToFile(); 
-=======
         logger.info("Workspace added successfully: {}", workspace);
->>>>>>> 483a7219
     }
 
     @Override
@@ -54,15 +46,10 @@
             logger.error("Invalid index for workspace removal: {}", index);
             throw new WorkspaceNotFoundException("Workspace not found.");
         }
-<<<<<<< HEAD
-        workspaceRepository.removeWorkspace(workspaces.get(index));
-        workspaceRepository.saveWorkspacesToFile(); 
-=======
         Workspace workspace = workspaces.get(index);
         logger.debug("Removing workspace at index {}: {}", index, workspace);
         workspaceRepository.removeWorkspace(workspace);
         logger.info("Workspace removed successfully: {}", workspace);
->>>>>>> 483a7219
     }
 
     @Override
