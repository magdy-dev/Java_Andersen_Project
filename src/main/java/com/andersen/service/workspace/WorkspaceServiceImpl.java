package com.andersen.service.workspace;

import com.andersen.entity.workspace.Workspace;
import com.andersen.exception.WorkspaceNotFoundException;
import com.andersen.repository.workspace.WorkspaceRepositoryImpl;
import java.util.List;

public class WorkspaceServiceImpl implements WorkspaceService {
    private final WorkspaceRepositoryImpl workspaceRepository;

    public WorkspaceServiceImpl(WorkspaceRepositoryImpl workspaceRepository) throws WorkspaceNotFoundException {
        this.workspaceRepository = workspaceRepository;
<<<<<<< HEAD
        this.workspaceRepository.loadWorkspacesFromFile();
=======
        this.workspaceRepository.loadWorkspacesFromFile(); 
>>>>>>> e0599d93
    }

    @Override
    public void addWorkspace(Workspace workspace) throws WorkspaceNotFoundException {
        if (workspace == null) {
            throw new IllegalArgumentException("Workspace cannot be null.");
        }
        workspaceRepository.addWorkspace(workspace);
<<<<<<< HEAD

=======
        workspaceRepository.saveWorkspacesToFile(); 
>>>>>>> e0599d93
    }

    @Override
    public void removeWorkspace(int index) throws WorkspaceNotFoundException {
        List<Workspace> workspaces = workspaceRepository.getAllWorkspaces();
        if (index < 0 || index >= workspaces.size()) {
            throw new WorkspaceNotFoundException("Workspace not found.");
        }
        workspaceRepository.removeWorkspace(workspaces.get(index));
<<<<<<< HEAD
        // No need to call saveWorkspacesToFile() here since it's private
=======
        workspaceRepository.saveWorkspacesToFile(); 
>>>>>>> e0599d93
    }

    @Override
    public List<Workspace> getAllWorkspaces() {
        return workspaceRepository.getAllWorkspaces();
    }
}<|MERGE_RESOLUTION|>--- conflicted
+++ resolved
@@ -10,11 +10,7 @@
 
     public WorkspaceServiceImpl(WorkspaceRepositoryImpl workspaceRepository) throws WorkspaceNotFoundException {
         this.workspaceRepository = workspaceRepository;
-<<<<<<< HEAD
-        this.workspaceRepository.loadWorkspacesFromFile();
-=======
         this.workspaceRepository.loadWorkspacesFromFile(); 
->>>>>>> e0599d93
     }
 
     @Override
@@ -23,11 +19,7 @@
             throw new IllegalArgumentException("Workspace cannot be null.");
         }
         workspaceRepository.addWorkspace(workspace);
-<<<<<<< HEAD
-
-=======
         workspaceRepository.saveWorkspacesToFile(); 
->>>>>>> e0599d93
     }
 
     @Override
@@ -37,11 +29,7 @@
             throw new WorkspaceNotFoundException("Workspace not found.");
         }
         workspaceRepository.removeWorkspace(workspaces.get(index));
-<<<<<<< HEAD
-        // No need to call saveWorkspacesToFile() here since it's private
-=======
         workspaceRepository.saveWorkspacesToFile(); 
->>>>>>> e0599d93
     }
 
     @Override
