--- conflicted
+++ resolved
@@ -4,8 +4,6 @@
 import com.andersen.entity.users.Customer;
 import com.andersen.entity.workspace.Workspace;
 import com.andersen.exception.WorkspaceNotFoundException;
-import com.andersen.repository.booking.BookingRepository;
-import com.andersen.repository.booking.BookingRepositoryImpl;
 import com.andersen.service.booking.BookingService;
 import com.andersen.service.booking.BookingServiceImpl;
 import com.andersen.service.workspace.WorkspaceService;
@@ -196,56 +194,44 @@
 
     private void makeReservation(Customer customer) {
         System.out.print("Enter workspace index to reserve: ");
-        int index = getIntInput() - 1;
+        int index = getIntInput() - 1; // Adjust for zero-based indexing
+
+        // Validate workspace index
         List<Workspace> workspaces = workspaceService.getAllWorkspaces();
         if (index < 0 || index >= workspaces.size()) {
             System.out.println("Invalid workspace index. Please try again.");
             return;
         }
-
         Workspace selectedWorkspace = workspaces.get(index);
-        LocalTime startTime = getValidTime("Enter reservation start time (HH:mm): ");
-        LocalTime endTime = getValidTime("Enter reservation end time (HH:mm): ");
-
-        // Check if the end time is after the start time
-        if (endTime.isBefore(startTime) || endTime.equals(startTime)) {
-            System.out.println("End time must be after start time. Please try again.");
-            return;
-        }
-
-
-        Booking booking = bookingService.createBooking(customer, selectedWorkspace, startTime, endTime);
-
+        String startTimeStr, endTimeStr;
+
+        while (true) {
+            System.out.print("Enter reservation start time (HH:mm): ");
+            startTimeStr = scanner.nextLine();
+            if (isValidTimeFormat(startTimeStr)) {
+                break;
+            } else {
+                System.out.println("Invalid time format. Please use HH:mm.");
+            }
+        }
+
+        while (true) {
+            System.out.print("Enter reservation end time (HH:mm): ");
+            endTimeStr = scanner.nextLine();
+            if (isValidTimeFormat(endTimeStr)) {
+                break;
+            } else {
+                System.out.println("Invalid time format. Please use HH:mm.");
+            }
+        }
+
+        Booking booking = new Booking(customer, selectedWorkspace, startTimeStr, endTimeStr);
 
         bookingService.makeReservation(customer, booking);
         selectedWorkspace.addBooking(booking);
 
-        System.out.println("Reservation made successfully for " + selectedWorkspace.getName() + " from " + startTime + " to " + endTime);
-    }
-
-    private LocalTime getValidTime(String prompt) {
-        while (true) {
-            System.out.print(prompt);
-            String timeStr = scanner.nextLine();
-            if (isValidTimeFormat(timeStr)) {
-                return LocalTime.parse(timeStr, DateTimeFormatter.ofPattern("HH:mm"));
-            } else {
-                System.out.println("Invalid time format. Please use HH:mm.");
-            }
-        }
-    }
-
-<<<<<<< HEAD
-
-=======
-        Booking booking = new Booking(customer, selectedWorkspace, startTimeStr, endTimeStr);
-
-        bookingService.makeReservation(customer, booking);
-        selectedWorkspace.addBooking(booking);
-
         System.out.println("Reservation made successfully for " + selectedWorkspace.getName() + " from " + startTimeStr + " to " + endTimeStr);
     }
->>>>>>> e0599d93
 
     private boolean isValidTimeFormat(String time) {
         try {
