package com.andersen;

import com.andersen.controller.MenuController;
<<<<<<< HEAD
import com.andersen.exception.WorkspaceNotFoundException;
import com.andersen.repository.booking.BookingRepositoryImpl; 
import com.andersen.repository.workspace.WorkspaceRepositoryImpl;
=======
import com.andersen.entity.role.User;
import com.andersen.repository.booking.BookingRepositoryEntityImpl;
import com.andersen.repository.workspace.WorkspaceRepositoryEntityImpl;
import com.andersen.service.auth.AuthServiceImp;
>>>>>>> 483a7219
import com.andersen.service.booking.BookingService;
import com.andersen.service.booking.BookingServiceImpl;
import com.andersen.service.workspace.WorkspaceService;
import com.andersen.service.workspace.WorkspaceServiceImpl;
import com.andersen.logger.UserOutputLogger;
import java.util.ArrayList;
import java.util.List;
import java.util.Scanner;

public class Main {

<<<<<<< HEAD
       
        WorkspaceRepositoryImpl workspaceRepository = new WorkspaceRepositoryImpl();
        WorkspaceService workspaceService = new WorkspaceServiceImpl(workspaceRepository); 


        BookingRepositoryImpl bookingRepository = new BookingRepositoryImpl(); 
        BookingService bookingService = new BookingServiceImpl(bookingRepository); 
=======
    public static void main(String[] args) {
        Scanner scanner = new Scanner(System.in);

        try {
            WorkspaceRepositoryEntityImpl workspaceRepository = new WorkspaceRepositoryEntityImpl();
            WorkspaceService workspaceService = new WorkspaceServiceImpl(workspaceRepository);

            BookingRepositoryEntityImpl bookingRepository = new BookingRepositoryEntityImpl();
            BookingService bookingService = new BookingServiceImpl(bookingRepository);
>>>>>>> 483a7219

            List<User> users = new ArrayList<>();
            AuthServiceImp authService = new AuthServiceImp(users);

<<<<<<< HEAD

        scanner.close();
=======
            MenuController menuController = new MenuController(workspaceService, bookingService, authService, scanner);
            menuController.mainMenu();
        } catch (Exception e) {
            UserOutputLogger.log("An unexpected error occurred: " + e.getMessage());
        } finally {
            scanner.close();
        }
>>>>>>> 483a7219
    }
}<|MERGE_RESOLUTION|>--- conflicted
+++ resolved
@@ -1,16 +1,10 @@
 package com.andersen;
 
 import com.andersen.controller.MenuController;
-<<<<<<< HEAD
-import com.andersen.exception.WorkspaceNotFoundException;
-import com.andersen.repository.booking.BookingRepositoryImpl; 
-import com.andersen.repository.workspace.WorkspaceRepositoryImpl;
-=======
 import com.andersen.entity.role.User;
 import com.andersen.repository.booking.BookingRepositoryEntityImpl;
 import com.andersen.repository.workspace.WorkspaceRepositoryEntityImpl;
 import com.andersen.service.auth.AuthServiceImp;
->>>>>>> 483a7219
 import com.andersen.service.booking.BookingService;
 import com.andersen.service.booking.BookingServiceImpl;
 import com.andersen.service.workspace.WorkspaceService;
@@ -22,15 +16,6 @@
 
 public class Main {
 
-<<<<<<< HEAD
-       
-        WorkspaceRepositoryImpl workspaceRepository = new WorkspaceRepositoryImpl();
-        WorkspaceService workspaceService = new WorkspaceServiceImpl(workspaceRepository); 
-
-
-        BookingRepositoryImpl bookingRepository = new BookingRepositoryImpl(); 
-        BookingService bookingService = new BookingServiceImpl(bookingRepository); 
-=======
     public static void main(String[] args) {
         Scanner scanner = new Scanner(System.in);
 
@@ -40,15 +25,10 @@
 
             BookingRepositoryEntityImpl bookingRepository = new BookingRepositoryEntityImpl();
             BookingService bookingService = new BookingServiceImpl(bookingRepository);
->>>>>>> 483a7219
 
             List<User> users = new ArrayList<>();
             AuthServiceImp authService = new AuthServiceImp(users);
 
-<<<<<<< HEAD
-
-        scanner.close();
-=======
             MenuController menuController = new MenuController(workspaceService, bookingService, authService, scanner);
             menuController.mainMenu();
         } catch (Exception e) {
@@ -56,6 +36,5 @@
         } finally {
             scanner.close();
         }
->>>>>>> 483a7219
     }
 }